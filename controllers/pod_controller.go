/*
Copyright 2021.

Licensed under the Apache License, Version 2.0 (the "License");
you may not use this file except in compliance with the License.
You may obtain a copy of the License at

    http://www.apache.org/licenses/LICENSE-2.0

Unless required by applicable law or agreed to in writing, software
distributed under the License is distributed on an "AS IS" BASIS,
WITHOUT WARRANTIES OR CONDITIONS OF ANY KIND, either express or implied.
See the License for the specific language governing permissions and
limitations under the License.
*/

package controllers

import (
	"context"
	"fmt"
	"time"

	"github.com/go-logr/logr"
	"github.com/porter-dev/porter-agent/pkg/models"
	"github.com/porter-dev/porter-agent/pkg/processor"
	"github.com/porter-dev/porter-agent/pkg/utils"
	appsv1 "k8s.io/api/apps/v1"
	corev1 "k8s.io/api/core/v1"
	"k8s.io/apimachinery/pkg/api/errors"
	metav1 "k8s.io/apimachinery/pkg/apis/meta/v1"
	"k8s.io/apimachinery/pkg/runtime"
	"k8s.io/apimachinery/pkg/types"
	ctrl "sigs.k8s.io/controller-runtime"
	"sigs.k8s.io/controller-runtime/pkg/client"
	"sigs.k8s.io/controller-runtime/pkg/log"
)

// PodReconciler reconciles a Pod object
type PodReconciler struct {
	client.Client
	Scheme    *runtime.Scheme
	Processor processor.Interface

	logger logr.Logger
}

//+kubebuilder:rbac:groups=core,resources=pods,verbs=get;list;watch;create;update;patch;delete
//+kubebuilder:rbac:groups=core,resources=pods/status,verbs=get;update;patch
//+kubebuilder:rbac:groups=core,resources=pods/finalizers,verbs=update

// Reconcile is part of the main kubernetes reconciliation loop which aims to
// move the current state of the cluster closer to the desired state.
// TODO(user): Modify the Reconcile function to compare the state specified by
// the Pod object against the actual cluster state, and then
// perform operations to make the cluster state reflect the state specified by
// the user.
//
// For more details, check Reconcile and its Result here:
// - https://pkg.go.dev/sigs.k8s.io/controller-runtime@v0.8.3/pkg/reconcile
func (r *PodReconciler) Reconcile(ctx context.Context, req ctrl.Request) (ctrl.Result, error) {
	r.logger = log.FromContext(ctx)

	instance := &corev1.Pod{}
	err := r.Get(ctx, req.NamespacedName, instance)
	if err != nil {
		if errors.IsNotFound(err) {
			// must have been a delete event
			r.logger.Info("pod deleted")

			// TODO: triggerNotify
			return ctrl.Result{}, nil
		}

		return ctrl.Result{}, err
	}

	// else we still have the object
	// we can log the current condition
	if instance.Status.Phase == corev1.PodFailed ||
		instance.Status.Phase == corev1.PodUnknown {
		// critical condition, must trigger a notification
		r.addToQueue(ctx, req, instance, true)
		return ctrl.Result{}, nil
	}

	// check latest condition by sorting
	// r.logger.Info("pod conditions before sorting", "conditions", instance.Status.Conditions)
	utils.PodConditionsSorter(instance.Status.Conditions, true)
	// r.logger.Info("pod conditions after sorting", "conditions", instance.Status.Conditions)

	// in case status conditions are not yet set for the pod
	// reconcile the event
	if len(instance.Status.Conditions) == 0 {
		r.logger.Info("empty status conditions....reconciling")
		return ctrl.Result{Requeue: true}, nil
	}

	latestCondition := instance.Status.Conditions[0]

	if latestCondition.Status == corev1.ConditionFalse {
		// latest condition status is false, hence trigger notification
		r.addToQueue(ctx, req, instance, true)
	} else {
		// trigger with critical false
		r.addToQueue(ctx, req, instance, false)
	}

<<<<<<< HEAD
	// fetch and enqueue latest logs
	r.logger.Info("processing logs for pod", "status", instance.Status)
=======
		// normal event, fetch and enqueue latest logs
		r.logger.Info("processing logs for pod", "status", instance.Status)
>>>>>>> 628eefe2

	if len(instance.Spec.Containers) > 1 {
		r.Processor.EnqueueDetails(ctx, req.NamespacedName, &processor.EnqueueDetailOptions{
			ContainerNamesToFetchLogs: []string{instance.Spec.Containers[0].Name},
		})
	} else {
		r.Processor.EnqueueDetails(ctx, req.NamespacedName, &processor.EnqueueDetailOptions{})
	}

	return ctrl.Result{}, nil
}

func (r *PodReconciler) addToQueue(ctx context.Context, req ctrl.Request, instance *corev1.Pod, isCritical bool) {
	reason, message := r.getReasonAndMessage(instance)
	eventDetails := &models.EventDetails{
		ResourceType: models.PodResource,
		Name:         req.Name,
		Namespace:    req.Namespace,
		Message:      message,
		Reason:       reason,
		Critical:     isCritical,
		Timestamp:    getTime(),
		Phase:        string(instance.Status.Phase),
		Status:       fmt.Sprintf("Type: %s, Status: %s", instance.Status.Conditions[0].Type, instance.Status.Conditions[0].Status),
	}

	r.populateOwnerDetails(ctx, req, instance, eventDetails)
<<<<<<< HEAD
	r.logger.Info("populated owner details", "details", eventDetails)
=======
>>>>>>> 628eefe2

	r.Processor.AddToWorkQueue(ctx, req.NamespacedName, eventDetails)
}

func (r *PodReconciler) getReasonAndMessage(instance *corev1.Pod) (string, string) {
	// since list is already sorted in place now, hence the first condition
	// is the latest, get its reason and message

	latest := instance.Status.Conditions[0]
	return latest.Reason, latest.Message
}

func (r *PodReconciler) fetchReplicaSetOwner(ctx context.Context, req ctrl.Request) (*metav1.OwnerReference, error) {
	rs := &appsv1.ReplicaSet{}

	err := r.Client.Get(ctx, req.NamespacedName, rs)
	if err != nil {
		r.logger.Error(err, "cannot fetch replicaset object")
		return nil, err
	}

	// get replicaset owner
	owners := rs.ObjectMeta.OwnerReferences
	if len(owners) == 0 {
		r.logger.Info("no owner for teh replicaset", "replicaset name", req.NamespacedName)
		return nil, fmt.Errorf("no owner defined for replicaset")
	}

	owner := owners[0]
	return &owner, nil
}

func (r *PodReconciler) populateOwnerDetails(ctx context.Context, req ctrl.Request, pod *corev1.Pod, eventDetails *models.EventDetails) {
	owners := pod.ObjectMeta.OwnerReferences

	if len(owners) == 0 {
		r.logger.Info("no owners defined for the pod")
		return
	}

	// in case of multiple owners, take the first
	var owner *metav1.OwnerReference
	var err error

	owner = &owners[0]

	if owner.Kind == "ReplicaSet" {
		r.logger.Info("fetching owner for replicaset")
		owner, err = r.fetchReplicaSetOwner(ctx, ctrl.Request{
			NamespacedName: types.NamespacedName{
				Name:      owner.Name,
				Namespace: req.Namespace,
			},
		})

		if err != nil {
			r.logger.Error(err, "cannot fetch owner for replicaset")

			return
		}
	}

	eventDetails.OwnerName = owner.Name
	eventDetails.OwnerType = owner.Kind

}

// SetupWithManager sets up the controller with the Manager.
func (r *PodReconciler) SetupWithManager(mgr ctrl.Manager) error {
	return ctrl.NewControllerManagedBy(mgr).
		For(&corev1.Pod{}).
		Complete(r)
}

func getTime() string {
	return time.Now().Format(time.RFC3339)
}<|MERGE_RESOLUTION|>--- conflicted
+++ resolved
@@ -106,14 +106,8 @@
 		r.addToQueue(ctx, req, instance, false)
 	}
 
-<<<<<<< HEAD
 	// fetch and enqueue latest logs
 	r.logger.Info("processing logs for pod", "status", instance.Status)
-=======
-		// normal event, fetch and enqueue latest logs
-		r.logger.Info("processing logs for pod", "status", instance.Status)
->>>>>>> 628eefe2
-
 	if len(instance.Spec.Containers) > 1 {
 		r.Processor.EnqueueDetails(ctx, req.NamespacedName, &processor.EnqueueDetailOptions{
 			ContainerNamesToFetchLogs: []string{instance.Spec.Containers[0].Name},
@@ -140,10 +134,7 @@
 	}
 
 	r.populateOwnerDetails(ctx, req, instance, eventDetails)
-<<<<<<< HEAD
 	r.logger.Info("populated owner details", "details", eventDetails)
-=======
->>>>>>> 628eefe2
 
 	r.Processor.AddToWorkQueue(ctx, req.NamespacedName, eventDetails)
 }
