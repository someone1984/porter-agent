package controllers

import (
	"fmt"
	"strings"
	"time"

	"github.com/porter-dev/porter-agent/internal/models"
	"github.com/porter-dev/porter-agent/internal/repository"
	"github.com/porter-dev/porter-agent/pkg/event"
	"github.com/porter-dev/porter-agent/pkg/incident"
	"github.com/porter-dev/porter-agent/pkg/logstore"
	v1 "k8s.io/api/core/v1"
	metav1 "k8s.io/apimachinery/pkg/apis/meta/v1"
	"k8s.io/client-go/informers"
	"k8s.io/client-go/kubernetes"
	"k8s.io/client-go/tools/cache"
)

// EventController listens to events from the Kubernetes API and performs the following operations concurrently:
//   1. Stores the events in the given event store
//   2. Triggers the incident detection loop
type EventController struct {
	KubeClient       *kubernetes.Clientset
	KubeVersion      incident.KubernetesVersion
	EventStore       event.EventStore
	IncidentDetector *incident.IncidentDetector
	Repository       *repository.Repository
<<<<<<< HEAD
=======
	LogStore         logstore.LogStore
>>>>>>> 24b54c50
}

type AuthError struct{}

func (e *AuthError) Error() string {
	return "Unauthorized error"
}

func (e *EventController) Start() {
	tweakListOptionsFunc := func(options *metav1.ListOptions) {
		options.FieldSelector = "involvedObject.kind=Pod"
	}

	factory := informers.NewSharedInformerFactoryWithOptions(
		e.KubeClient,
		0,
		informers.WithTweakListOptions(tweakListOptionsFunc),
	)

	informer := factory.Core().V1().Events().Informer()

	stopper := make(chan struct{})
	errorchan := make(chan error)

	informer.SetWatchErrorHandler(func(r *cache.Reflector, err error) {
		if strings.HasSuffix(err.Error(), ": Unauthorized") {
			errorchan <- &AuthError{}
		}
	})

	informer.AddEventHandler(cache.ResourceEventHandlerFuncs{
		UpdateFunc: e.processUpdateEvent,
		AddFunc:    e.processAddEvent,
		DeleteFunc: e.processDeleteEvent,
	})

	informer.Run(stopper)
}

func (e *EventController) processAddEvent(obj interface{}) {
	k8sEvent := obj.(*v1.Event)
	e.processEvent(k8sEvent)
}

func (e *EventController) processUpdateEvent(oldObj, newObj interface{}) {
	k8sEvent := newObj.(*v1.Event)
	e.processEvent(k8sEvent)
}

func (e *EventController) processEvent(k8sEvent *v1.Event) error {
	// TODO: de-duplicate events which have already been stored/processed based
	// on both the timestamp and the event ID
	if e.hasBeenProcessed(k8sEvent) {
		fmt.Printf("skipping event %s as it has already been processed\n", k8sEvent.Name)
		return nil
	}

	fmt.Println("processing kubernetes event:", k8sEvent.Name)

	// store the event via the log store
	if serializedEvent, err := serializeEvent(k8sEvent); err == nil {
		err = e.LogStore.Push(serializedEvent)

		if err != nil {
			return e.updateEventCache(k8sEvent, err)
		}
	}

	filteredEvent := event.NewFilteredEventFromK8sEvent(k8sEvent)

	es := []*event.FilteredEvent{filteredEvent}

	// trigger incident detection loop
	err := e.IncidentDetector.DetectIncident(es)

	if err != nil {
		return e.updateEventCache(k8sEvent, err)
	}

	return e.updateEventCache(k8sEvent, nil)
}

func (e *EventController) hasBeenProcessed(k8sEvent *v1.Event) bool {
	caches, err := e.Repository.EventCache.ListEventCachesForEvent(getEventCacheID(k8sEvent))

	return err == nil && len(caches) > 0
}

func (e *EventController) updateEventCache(k8sEvent *v1.Event, currError error) error {
	now := time.Now()

	e.Repository.EventCache.CreateEventCache(&models.EventCache{
		EventUID:     getEventCacheID(k8sEvent),
		PodName:      k8sEvent.InvolvedObject.Name,
		PodNamespace: k8sEvent.InvolvedObject.Namespace,
		Timestamp:    &now,
	})

	return currError
}

func (e *EventController) processDeleteEvent(obj interface{}) {
<<<<<<< HEAD
	// TODO: remove from event cache
=======
	k8sEvent := obj.(*v1.Event)

	// remove from event cache
	e.Repository.Event.DeleteEvent(getEventCacheID(k8sEvent))
>>>>>>> 24b54c50
}

func getEventCacheID(k8sEvent *v1.Event) string {
	return fmt.Sprintf("%v-%s-%s-%s", k8sEvent.UID, k8sEvent.Name, k8sEvent.Namespace, k8sEvent.InvolvedObject.Name)
<<<<<<< HEAD
=======
}

func serializeEvent(k8sEvent *v1.Event) (string, error) {
	// set the managed fields to null, as this adds a lot of unnecessary data to serialized
	// object
	k8sEvent.ObjectMeta.ManagedFields = nil

	jsonBytes, err := json.Marshal(k8sEvent)

	if err != nil {
		return "", err
	}

	return string(jsonBytes), nil
>>>>>>> 24b54c50
}<|MERGE_RESOLUTION|>--- conflicted
+++ resolved
@@ -1,6 +1,7 @@
 package controllers
 
 import (
+	"encoding/json"
 	"fmt"
 	"strings"
 	"time"
@@ -26,10 +27,7 @@
 	EventStore       event.EventStore
 	IncidentDetector *incident.IncidentDetector
 	Repository       *repository.Repository
-<<<<<<< HEAD
-=======
 	LogStore         logstore.LogStore
->>>>>>> 24b54c50
 }
 
 type AuthError struct{}
@@ -132,20 +130,14 @@
 }
 
 func (e *EventController) processDeleteEvent(obj interface{}) {
-<<<<<<< HEAD
-	// TODO: remove from event cache
-=======
 	k8sEvent := obj.(*v1.Event)
 
 	// remove from event cache
 	e.Repository.Event.DeleteEvent(getEventCacheID(k8sEvent))
->>>>>>> 24b54c50
 }
 
 func getEventCacheID(k8sEvent *v1.Event) string {
 	return fmt.Sprintf("%v-%s-%s-%s", k8sEvent.UID, k8sEvent.Name, k8sEvent.Namespace, k8sEvent.InvolvedObject.Name)
-<<<<<<< HEAD
-=======
 }
 
 func serializeEvent(k8sEvent *v1.Event) (string, error) {
@@ -160,5 +152,4 @@
 	}
 
 	return string(jsonBytes), nil
->>>>>>> 24b54c50
 }