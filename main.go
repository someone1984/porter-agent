package main

import (
	"flag"
	"fmt"
	"log"
	"os"
	"time"

	// Import all Kubernetes client auth plugins (e.g. Azure, GCP, OIDC, etc.)
	// to ensure that exec-entrypoint and run can make use of them.

	"gorm.io/gorm"
	"k8s.io/client-go/kubernetes"
	_ "k8s.io/client-go/plugin/pkg/client/auth"

	"k8s.io/apimachinery/pkg/runtime"
	utilruntime "k8s.io/apimachinery/pkg/util/runtime"
	clientgoscheme "k8s.io/client-go/kubernetes/scheme"
	ctrl "sigs.k8s.io/controller-runtime"
	"sigs.k8s.io/controller-runtime/pkg/log/zap"

	"github.com/porter-dev/porter-agent/internal/models"
	"github.com/porter-dev/porter/api/server/shared/config/env"

	"github.com/gin-gonic/gin"
	"github.com/joeshaw/envdecode"
	"github.com/porter-dev/porter-agent/controllers"
	"github.com/porter-dev/porter-agent/internal/adapter"
	"github.com/porter-dev/porter-agent/internal/repository"
	"github.com/porter-dev/porter-agent/pkg/alerter"
	"github.com/porter-dev/porter-agent/pkg/httpclient"
	"github.com/porter-dev/porter-agent/pkg/incident"
<<<<<<< HEAD
=======
	"github.com/porter-dev/porter-agent/pkg/logstore"
	"github.com/porter-dev/porter-agent/pkg/logstore/memorystore"
>>>>>>> 24b54c50
	"github.com/porter-dev/porter-agent/pkg/pulsar"
	//+kubebuilder:scaffold:imports
)

var (
	scheme   = runtime.NewScheme()
	setupLog = ctrl.Log.WithName("setup")

	httpServer *gin.Engine
)

func init() {
	utilruntime.Must(clientgoscheme.AddToScheme(scheme))

	//+kubebuilder:scaffold:scheme
}

<<<<<<< HEAD
type EnvDecoderConf struct {
	DBConf env.DBConf
=======
type LogStoreConf struct {
	LogStoreKind string `env:"LOG_STORE_KIND,default=memory"`
}

type EnvDecoderConf struct {
	LogStoreConf LogStoreConf
	DBConf       env.DBConf
>>>>>>> 24b54c50
}

func main() {
	var metricsAddr string
	var enableLeaderElection bool
	var probeAddr string
	flag.StringVar(&metricsAddr, "metrics-bind-address", ":8000", "The address the metric endpoint binds to.")
	flag.StringVar(&probeAddr, "health-probe-bind-address", ":8081", "The address the probe endpoint binds to.")
	flag.BoolVar(&enableLeaderElection, "leader-elect", false,
		"Enable leader election for controller manager. "+
			"Enabling this will ensure there is only one active controller manager.")
	opts := zap.Options{
		Development: true,
	}
	opts.BindFlags(flag.CommandLine)
	flag.Parse()

	ctrl.SetLogger(zap.New(zap.UseFlagOptions(&opts)))

	mgr, err := ctrl.NewManager(ctrl.GetConfigOrDie(), ctrl.Options{
		Scheme:                 scheme,
		MetricsBindAddress:     metricsAddr,
		Port:                   9443,
		HealthProbeBindAddress: probeAddr,
		LeaderElection:         enableLeaderElection,
		LeaderElectionID:       "5731d595.porter.run",
	})
	if err != nil {
		setupLog.Error(err, "unable to start manager")
		os.Exit(1)
	}

	var envDecoderConf EnvDecoderConf = EnvDecoderConf{}

	if err := envdecode.StrictDecode(&envDecoderConf); err != nil {
		setupLog.Error(err, "unable to decode env vars")
		os.Exit(1)
	}

	client := httpclient.NewClient()

	// create database connection through adapter
	db, err := adapter.New(&envDecoderConf.DBConf)

	if err != nil {
		setupLog.Error(err, "unable to create gorm db connection")
		os.Exit(1)
	}

	if err := repository.AutoMigrate(db, true); err != nil {
		setupLog.Error(err, "auto migration failed")
		os.Exit(1)
	}

<<<<<<< HEAD
=======
	var logStore logstore.LogStore

	if envDecoderConf.LogStoreConf.LogStoreKind == "memory" {
		logStore, err = memorystore.New("test", memorystore.Options{})

		if err != nil {
			setupLog.Error(err, "memory-based log store setup failed")
			os.Exit(1)
		}
	} else {
		fmt.Println("loki integration not implemented")
		os.Exit(1)
	}

>>>>>>> 24b54c50
	go cleanupEventCache(db)

	repo := repository.NewRepository(db)

	kubeClient := kubernetes.NewForConfigOrDie(mgr.GetConfig())

	alerter := &alerter.Alerter{
		Client:     client,
		Repository: repo,
	}

	detector := &incident.IncidentDetector{
		KubeClient: kubeClient,
		// TODO: don't hardcode to 1.20
		KubeVersion: incident.KubernetesVersion_1_20,
		Repository:  repo,
		Alerter:     alerter,
<<<<<<< HEAD
	}

	resolver := &incident.IncidentResolver{
		KubeClient: kubeClient,
		// TODO: don't hardcode to 1.20
		KubeVersion: incident.KubernetesVersion_1_20,
		Repository:  repo,
		Alerter:     alerter,
	}

	// trigger resolver through pulsar
	go func() {
		p := pulsar.NewPulsar(1, time.Minute) // pulse every 1 minute

		for range p.Pulsate() {
			err := resolver.Run()

=======
	}

	resolver := &incident.IncidentResolver{
		KubeClient: kubeClient,
		// TODO: don't hardcode to 1.20
		KubeVersion: incident.KubernetesVersion_1_20,
		Repository:  repo,
		Alerter:     alerter,
	}

	// trigger resolver through pulsar
	go func() {
		p := pulsar.NewPulsar(1, time.Minute) // pulse every 1 minute

		for range p.Pulsate() {
			err := resolver.Run()

>>>>>>> 24b54c50
			if err != nil {
				fmt.Println("pulsar error:", err)
			}
		}
	}()

	eventController := controllers.EventController{
		KubeClient: kubeClient,
		// TODO: don't hardcode to 1.20
		KubeVersion:      incident.KubernetesVersion_1_20,
		IncidentDetector: detector,
		Repository:       repo,
<<<<<<< HEAD
=======
		LogStore:         logStore,
>>>>>>> 24b54c50
	}

	go eventController.Start()

	podController := controllers.PodController{
		KubeClient: kubeClient,
		// TODO: don't hardcode to 1.20
		KubeVersion:      incident.KubernetesVersion_1_20,
		IncidentDetector: detector,
	}

	podController.Start()
}

func cleanupEventCache(db *gorm.DB) {
	for {
		log.Println("cleaning old event cache entries from DB")

		var olderCache []*models.EventCache

		if err := db.Model(&models.EventCache{}).Where("timestamp <= ?", time.Now().Add(-time.Hour)).Find(&olderCache).Error; err == nil {
			for _, cache := range olderCache {
				if err := db.Delete(cache).Error; err != nil {
					log.Printf("error deleting old event cache with ID: %d. Error: %v\n", cache.ID, err)
				}
			}

			log.Println("old event cache entries deleted from DB")
		} else {
			log.Printf("error querying for older event cache DB entries: %v\n", err)
		}

		time.Sleep(time.Hour)
	}
}<|MERGE_RESOLUTION|>--- conflicted
+++ resolved
@@ -31,11 +31,8 @@
 	"github.com/porter-dev/porter-agent/pkg/alerter"
 	"github.com/porter-dev/porter-agent/pkg/httpclient"
 	"github.com/porter-dev/porter-agent/pkg/incident"
-<<<<<<< HEAD
-=======
 	"github.com/porter-dev/porter-agent/pkg/logstore"
 	"github.com/porter-dev/porter-agent/pkg/logstore/memorystore"
->>>>>>> 24b54c50
 	"github.com/porter-dev/porter-agent/pkg/pulsar"
 	//+kubebuilder:scaffold:imports
 )
@@ -53,10 +50,6 @@
 	//+kubebuilder:scaffold:scheme
 }
 
-<<<<<<< HEAD
-type EnvDecoderConf struct {
-	DBConf env.DBConf
-=======
 type LogStoreConf struct {
 	LogStoreKind string `env:"LOG_STORE_KIND,default=memory"`
 }
@@ -64,7 +57,6 @@
 type EnvDecoderConf struct {
 	LogStoreConf LogStoreConf
 	DBConf       env.DBConf
->>>>>>> 24b54c50
 }
 
 func main() {
@@ -119,8 +111,6 @@
 		os.Exit(1)
 	}
 
-<<<<<<< HEAD
-=======
 	var logStore logstore.LogStore
 
 	if envDecoderConf.LogStoreConf.LogStoreKind == "memory" {
@@ -135,7 +125,6 @@
 		os.Exit(1)
 	}
 
->>>>>>> 24b54c50
 	go cleanupEventCache(db)
 
 	repo := repository.NewRepository(db)
@@ -153,7 +142,6 @@
 		KubeVersion: incident.KubernetesVersion_1_20,
 		Repository:  repo,
 		Alerter:     alerter,
-<<<<<<< HEAD
 	}
 
 	resolver := &incident.IncidentResolver{
@@ -171,25 +159,6 @@
 		for range p.Pulsate() {
 			err := resolver.Run()
 
-=======
-	}
-
-	resolver := &incident.IncidentResolver{
-		KubeClient: kubeClient,
-		// TODO: don't hardcode to 1.20
-		KubeVersion: incident.KubernetesVersion_1_20,
-		Repository:  repo,
-		Alerter:     alerter,
-	}
-
-	// trigger resolver through pulsar
-	go func() {
-		p := pulsar.NewPulsar(1, time.Minute) // pulse every 1 minute
-
-		for range p.Pulsate() {
-			err := resolver.Run()
-
->>>>>>> 24b54c50
 			if err != nil {
 				fmt.Println("pulsar error:", err)
 			}
@@ -202,10 +171,7 @@
 		KubeVersion:      incident.KubernetesVersion_1_20,
 		IncidentDetector: detector,
 		Repository:       repo,
-<<<<<<< HEAD
-=======
 		LogStore:         logStore,
->>>>>>> 24b54c50
 	}
 
 	go eventController.Start()
