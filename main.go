--- conflicted
+++ resolved
@@ -26,13 +26,8 @@
 	"github.com/joeshaw/envdecode"
 	"github.com/porter-dev/porter-agent/controllers"
 	"github.com/porter-dev/porter-agent/internal/adapter"
-<<<<<<< HEAD
 	"github.com/porter-dev/porter-agent/internal/repository"
-=======
-	"github.com/porter-dev/porter-agent/pkg/consumer"
->>>>>>> edd926ae
 	"github.com/porter-dev/porter-agent/pkg/incident"
-	"github.com/porter-dev/porter/api/server/shared/config/env"
 	//+kubebuilder:scaffold:imports
 )
 
@@ -103,6 +98,8 @@
 		os.Exit(1)
 	}
 
+	go cleanupEventCache(db)
+
 	repo := repository.NewRepository(db)
 
 	kubeClient := kubernetes.NewForConfigOrDie(mgr.GetConfig())
@@ -131,89 +128,6 @@
 	}
 
 	podController.Start()
-<<<<<<< HEAD
-=======
-
-	db, err := adapter.New(&env.DBConf{})
-
-	if err != nil {
-		log.Fatalf("error opening connection to DB: %v\n", err)
-	}
-
-	go cleanupEventCache(db)
-
-	// for {
-	// 	pods, err := kubeClient.CoreV1().Pods("porter-agent-system").List(
-	// 		context.Background(), v1.ListOptions{
-	// 			LabelSelector: "app.kubernetes.io/name=redis",
-	// 		},
-	// 	)
-
-	// 	if err == nil && len(pods.Items) > 0 {
-	// 		running := false
-
-	// 		for _, pod := range pods.Items {
-	// 			if pod.Status.Phase == corev1.PodRunning {
-	// 				running = true
-	// 				break
-	// 			}
-	// 		}
-
-	// 		if running {
-	// 			break
-	// 		}
-	// 	}
-
-	// 	setupLog.Info("waiting for redis ...")
-	// 	time.Sleep(time.Second * 2)
-	// }
-
-	// if err = (&controllers.PodReconciler{
-	// 	Client:     mgr.GetClient(),
-	// 	Scheme:     mgr.GetScheme(),
-	// 	KubeClient: kubeClient,
-	// 	PodFilter:  utils.NewAgentPodFilter(kubeClient),
-	// }).SetupWithManager(mgr); err != nil {
-	// 	setupLog.Error(err, "unable to create controller", "controller", "Pod")
-	// 	os.Exit(1)
-	// }
-	// //+kubebuilder:scaffold:builder
-
-	// if err := mgr.AddHealthzCheck("healthz", healthz.Ping); err != nil {
-	// 	setupLog.Error(err, "unable to set up health check")
-	// 	os.Exit(1)
-	// }
-	// if err := mgr.AddReadyzCheck("readyz", healthz.Ping); err != nil {
-	// 	setupLog.Error(err, "unable to set up ready check")
-	// 	os.Exit(1)
-	// }
-
-	// // create the event consumer
-	// setupLog.Info("creating event consumer")
-	// eventConsumer = consumer.NewEventConsumer(50, time.Millisecond, context.TODO())
-
-	// setupLog.Info("starting event consumer")
-	// go eventConsumer.Start()
-
-	// setupLog.Info("starting HTTP server")
-	// httpServer = routes.NewRouter()
-	// go httpServer.Run(":10001")
-
-	// go func() {
-	// 	// every 5 minutes, we check for deleted pods
-	// 	// if a pod that was part of an active incident
-	// 	// was deleted, we set the pod's status to resolved
-	// 	for {
-	// 		time.Sleep(time.Minute * 5)
-	// 		controllers.ProcessDeletedPods()
-	// 	}
-	// }()
-
-	// setupLog.Info("starting manager")
-	// if err := mgr.Start(ctrl.SetupSignalHandler()); err != nil {
-	// 	setupLog.Error(err, "problem running manager")
-	// 	os.Exit(1)
-	// }
 }
 
 func cleanupEventCache(db *gorm.DB) {
@@ -236,5 +150,4 @@
 
 		time.Sleep(time.Hour)
 	}
->>>>>>> edd926ae
 }